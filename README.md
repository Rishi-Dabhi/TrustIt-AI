# TrustIt-AI Search Application

A web search application using Portia and Tavily to provide reliable search results.

## Overview

This application integrates Portia's agent capabilities with Tavily's search API to create a powerful and trustworthy search tool. The application is designed with modularity and maintainability in mind, following software engineering best practices.

## Features

- Web search using Tavily's search API
- Agent-based search orchestration with Portia
- Command-line interface for easy search queries
- Modular codebase with separation of concerns

## Setup

### Prerequisites

- Python 3.11 or higher
- API keys for:
  - Google Generative AI (Gemini)
  - Portia
  - Tavily

### Installation

1. Clone the repository

   ```
   git clone https://github.com/yourusername/TrustIt-AI.git
   cd TrustIt-AI
   ```

2. Set up a virtual environment

   ```
   python -m venv portia-env-py311
<<<<<<< HEAD
   
   # Activate the virtual environment:
   # On Linux/Mac:
   source portia-env-py311/bin/activate
   # On Windows:
   portia-env-py311\Scripts\activate
=======
>>>>>>> 271b818c
   ```
   Run venv ---- 
   Linux: `source portia-env-py311/bin/activate`
   Windows: `portia-env-py311\Scripts\activate`

4. Install dependencies

   ```
   pip install portia-ai python-dotenv google-generativeai requests pydantic
   ```

5. Create a `.env` file in the project root with the following API keys:
   ```
   GOOGLE_API_KEY=your_google_api_key
   PORTIA_API_KEY=your_portia_api_key
   TAVILY_API_KEY=your_tavily_api_key
   ```

## Usage

The application now follows a two-step process:

1.  **Question Generation:** Takes your initial query and uses Google Gemini to generate several specific sub-questions.
2.  **Iterative Search:** Uses Portia and the Tavily Search tool to search the web for answers to each generated sub-question.
3.  **Aggregation:** Combines the results from all sub-searches into a final output.

### Command Line Interface

Run a search query from the command line:

```
python -m backend.cli "your search query here"
```

For example:

```
python -m backend.cli "who is the current UK prime minister"
```

### Importing as a Module

You can also use the search functionality in your own code:

```python
from backend.config import load_config
from backend.services import PortiaSearchService

# Load configuration and initialize service
config = load_config()
search_service = PortiaSearchService(config)

# Run a search
results = search_service.search("your search query")
print(results)
```

## Code Structure

The application follows a modular design:

- `backend/` - Main package
  - `config.py` - Configuration loading and management
  - `main.py` - Main entry point for the application
  - `cli.py` - Command-line interface
  - `tools/` - Tool implementations
    - `tavily_search.py` - Tavily search tool implementation
  - `services/` - Service classes
    - `search_service.py` - Portia search service
  - `utils/` - Utility functions
    - `environment.py` - Environment setup utilities

## Contributing

Contributions are welcome! Please feel free to submit a Pull Request.

## License

This project is licensed under the MIT License - see the LICENSE file for details.

## TrustIt-AI Integration with Portia

TrustIt-AI now integrates with [Portia](https://github.com/portiaAI/portia-sdk-python), an AI orchestration platform that provides:

1. **Multi-agent planning** - Guides LLMs to produce structured plans for complex fact-checking
2. **Stateful workflows** - Tracks progress through the fact-checking pipeline
3. **Authenticated tool calling** - Seamlessly integrates with search and other tools

The integration allows for a more robust fact-checking pipeline with better visibility into the LLM's reasoning process.

### Using Portia Integration

By default, the system now uses Portia for fact-checking. To switch between the original pipeline and Portia, modify the `use_portia` flag in `main.py`:

```python
# Choose which processing method to use
use_portia = True  # Set to False to use the original pipeline
```

### Required API Keys

To use the Portia integration, ensure you have the following API keys in your `.env` file:

```
GOOGLE_API_KEY=your_google_api_key
PORTIA_API_KEY=your_portia_api_key  # If using Portia cloud services
TAVILY_API_KEY=your_tavily_api_key  # For internet search
```

## Running the Backend Server

To start the backend server, run:

```
uvicorn backend.server:app --reload --host 0.0.0.0 --port 8002
```<|MERGE_RESOLUTION|>--- conflicted
+++ resolved
@@ -36,19 +36,12 @@
 
    ```
    python -m venv portia-env-py311
-<<<<<<< HEAD
    
    # Activate the virtual environment:
    # On Linux/Mac:
    source portia-env-py311/bin/activate
    # On Windows:
    portia-env-py311\Scripts\activate
-=======
->>>>>>> 271b818c
-   ```
-   Run venv ---- 
-   Linux: `source portia-env-py311/bin/activate`
-   Windows: `portia-env-py311\Scripts\activate`
 
 4. Install dependencies
 
